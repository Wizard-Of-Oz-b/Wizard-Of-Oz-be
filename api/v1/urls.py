--- conflicted
+++ resolved
@@ -13,26 +13,15 @@
 
     # Catalog
     path("categories/", include(("domains.catalog.urls_categories", "catalog_categories"))),
-<<<<<<< HEAD
-    path("products/",   include(("domains.catalog.urls_products", "catalog_products"))),
-
-    # Reviews
-=======
     path("products/", include(("domains.catalog.urls_products", "catalog_products"))),  # ← /products/<id>/reviews/ 포함
 
     # Reviews (상품별 리뷰는 위 products urls 쪽에만 등록! 중복 금지)
->>>>>>> 9d2747d9
     path("reviews/", include(("domains.reviews.urls", "reviews"))),
 
     # Orders
     path("orders/", include(("domains.orders.urls", "orders"))),
 
-<<<<<<< HEAD
-    # Staff/Admin (API용 관리 엔드포인트)  → /api/v1/admin/...
-    path("admin/", include(("domains.staff.urls", "staff"))),
-=======
     # Staff/Admin
     path("admins/", include(("domains.staff.urls_admins", "staff_admins"))),        # /api/v1/admins/...
     path("admin-logs/", include(("domains.staff.urls_logs", "staff_logs"))),       # /api/v1/admin-logs/...
->>>>>>> 9d2747d9
 ]