--- conflicted
+++ resolved
@@ -18,11 +18,7 @@
 
   redis:
     image: redis:7
-<<<<<<< HEAD
-    # 내부 통신만 쓸 거면 ports 생략 가능
-=======
     # 내부 통신만 쓰면 ports 생략 가능하지만, 디버깅 편의상 노출
->>>>>>> b9c5cd14
     ports:
       - "6379:6379"
     healthcheck:
@@ -63,44 +59,27 @@
       "
     volumes:
       - .:/app
-<<<<<<< HEAD
-    healthcheck:
-      test: ["CMD-SHELL", "wget -qO- http://localhost:8000/healthz || exit 1"]
-=======
       # 필요하면 정적/미디어를 분리된 볼륨으로 빼도 됨(바인드 마운트가 우선이므로 경로 바꿔야 함)
       # - web-static:/app/staticfiles
       # - web-media:/app/media
     healthcheck:
       # 루트(/)는 302 → 성공. 4xx만 실패로 간주되므로 심플하게 헤더만 확인
       test: ["CMD-SHELL", "curl -fsSI http://localhost:8000/ >/dev/null || exit 1"]
->>>>>>> b9c5cd14
       interval: 10s
       timeout: 3s
       retries: 20
     restart: unless-stopped
 
   worker:
-<<<<<<< HEAD
-    build: .
-=======
     build:
       context: .
       args:
         APP_UID: "${UID:-1000}"
         APP_GID: "${GID:-1000}"
->>>>>>> b9c5cd14
     env_file: .env.docker
     depends_on:
       db: { condition: service_healthy }
       redis: { condition: service_healthy }
-<<<<<<< HEAD
-    entrypoint: [""]                               # ← 중요!
-    command: bash -lc "celery -A config worker -l info"
-    restart: unless-stopped
-
-  beat:
-    build: .
-=======
     user: "${UID:-1000}:${GID:-1000}"
     command: >
       bash -lc "celery -A config worker -l info --concurrency=${CELERY_CONCURRENCY:-10}"
@@ -114,15 +93,10 @@
       args:
         APP_UID: "${UID:-1000}"
         APP_GID: "${GID:-1000}"
->>>>>>> b9c5cd14
     env_file: .env.docker
     depends_on:
       db: { condition: service_healthy }
       redis: { condition: service_healthy }
-<<<<<<< HEAD
-    entrypoint: [""]                               # ← 중요!
-    command: bash -lc "celery -A config beat -l info"
-=======
     user: "${UID:-1000}:${GID:-1000}"
     # 스케줄 파일을 볼륨(/data)에 저장해서 재시작해도 유지
     command: >
@@ -130,7 +104,6 @@
     volumes:
       - .:/app
       - beat-data:/data
->>>>>>> b9c5cd14
     restart: unless-stopped
 
 volumes:
