# config/urls.py
from django.conf import settings
from django.conf.urls.static import static
from django.contrib import admin
from django.urls import path, include
from django.views.generic import RedirectView
from django.http import HttpResponse, JsonResponse
from drf_spectacular.views import SpectacularAPIView, SpectacularSwaggerView
<<<<<<< HEAD

=======
>>>>>>> b9c5cd14
# 소셜 로그인 뷰 (기존 그대로)
from domains.accounts.views_social import SocialLoginView, SocialUnlinkView  # noqa: F401
from domains.shipments.views import ShipmentWebhookAPI


def oauth_debug_callback(request):
    code = request.GET.get("code")
    state = request.GET.get("state")
    if not code:
        return HttpResponse("No 'code' in query", status=400)
    return HttpResponse(f"OK<br>code={code}<br>state={state}", content_type="text/html")


def healthz(_):
    return JsonResponse({"ok": True})


urlpatterns = [
    # Django admin
    path("admin/", admin.site.urls),

    # OpenAPI 스키마 & Swagger UI (뷰 클래스 방식 유지)
    path("api/schema/", SpectacularAPIView.as_view(), name="schema"),
    path("api/docs/", SpectacularSwaggerView.as_view(url_name="schema"), name="docs"),

    # API v1 엔드포인트
    path("api/v1/", include("api.v1.urls")),                 # 기존 유지
    path("api/v1/shipments/", include("domains.shipments.urls")),  # 목록/상세/동기화

    # 🔒 소셜 로그인
    path("api/v1/auth/social/<str:provider>/login", SocialLoginView.as_view(), name="social-login"),

    # ✅ 최종 명세 경로: /api/v1/webhooks/shipments/{carrier}
    path(
        "api/v1/webhooks/shipments/<str:carrier>/",
        ShipmentWebhookAPI.as_view(),
        name="shipment-webhook-root",
    ),

    # 임시 OAuth 콜백 & 루트 리다이렉트
    path("oauth/callback", oauth_debug_callback),

    # 루트 → Swagger로 리다이렉트
    path("", RedirectView.as_view(url="/api/docs", permanent=False)),
    path("api/v1/auth/social/<str:provider>/login", SocialLoginView.as_view(), name="social-login"),
    path("api/v1/auth/social/<str:provider>/unlink", SocialUnlinkView.as_view(), name="social-unlink"),
<<<<<<< HEAD
    static(settings.MEDIA_URL, document_root=settings.MEDIA_ROOT)
=======
>>>>>>> b9c5cd14
    # 헬스체크
    path("healthz/", healthz),
]

def healthz(_): return JsonResponse({"ok": True})
urlpatterns += [path("healthz/", healthz)]

if settings.DEBUG:
    # 개발 환경에서만 미디어/정적 파일 서빙
    urlpatterns += static(settings.MEDIA_URL, document_root=settings.MEDIA_ROOT)
    urlpatterns += static(settings.STATIC_URL, document_root=settings.STATIC_ROOT)<|MERGE_RESOLUTION|>--- conflicted
+++ resolved
@@ -6,10 +6,6 @@
 from django.views.generic import RedirectView
 from django.http import HttpResponse, JsonResponse
 from drf_spectacular.views import SpectacularAPIView, SpectacularSwaggerView
-<<<<<<< HEAD
-
-=======
->>>>>>> b9c5cd14
 # 소셜 로그인 뷰 (기존 그대로)
 from domains.accounts.views_social import SocialLoginView, SocialUnlinkView  # noqa: F401
 from domains.shipments.views import ShipmentWebhookAPI
@@ -56,10 +52,6 @@
     path("", RedirectView.as_view(url="/api/docs", permanent=False)),
     path("api/v1/auth/social/<str:provider>/login", SocialLoginView.as_view(), name="social-login"),
     path("api/v1/auth/social/<str:provider>/unlink", SocialUnlinkView.as_view(), name="social-unlink"),
-<<<<<<< HEAD
-    static(settings.MEDIA_URL, document_root=settings.MEDIA_ROOT)
-=======
->>>>>>> b9c5cd14
     # 헬스체크
     path("healthz/", healthz),
 ]
