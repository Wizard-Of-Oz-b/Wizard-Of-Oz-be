<<<<<<< HEAD
=======
# config/urls.py
from django.conf import settings
from django.conf.urls.static import static
>>>>>>> d001a9e3
from django.contrib import admin
from django.urls import path, include
from django.views.generic import RedirectView
from django.http import HttpResponse, JsonResponse
from drf_spectacular.views import SpectacularAPIView, SpectacularSwaggerView

# 소셜 로그인 뷰 (기존 그대로)
from domains.accounts.views_social import SocialLoginView, SocialUnlinkView  # noqa: F401
# 웹훅 경로를 루트에서 직접 매핑하기 위해 import
from domains.shipments.views import ShipmentWebhookAPI


def oauth_debug_callback(request):
    code = request.GET.get("code")
    state = request.GET.get("state")
    if not code:
        return HttpResponse("No 'code' in query", status=400)
    return HttpResponse(f"OK<br>code={code}<br>state={state}", content_type="text/html")


def healthz(_):
    return JsonResponse({"ok": True})


urlpatterns = [
    # Django admin
    path("admin/", admin.site.urls),

    # OpenAPI / Swagger
    path("api/schema/", SpectacularAPIView.as_view(), name="schema"),
    path("api/docs/", SpectacularSwaggerView.as_view(url_name="schema"), name="docs"),

    # API v1 엔드포인트
    path("api/v1/", include("api.v1.urls")),                 # 기존 유지
    path("api/v1/shipments/", include("domains.shipments.urls")),  # 목록/상세/동기화

    # 🔒 소셜 로그인
    path("api/v1/auth/social/<str:provider>/login", SocialLoginView.as_view(), name="social-login"),

<<<<<<< HEAD
    # ✅ 최종 명세 경로: /api/v1/webhooks/shipments/{carrier}
    path(
        "api/v1/webhooks/shipments/<str:carrier>/",
        ShipmentWebhookAPI.as_view(),
        name="shipment-webhook-root",
    ),

    # 임시 OAuth 콜백 & 루트 리다이렉트
    path("oauth/callback", oauth_debug_callback),
    path("", RedirectView.as_view(url="/api/docs", permanent=False)),
=======
]  + static(settings.MEDIA_URL, document_root=settings.MEDIA_ROOT)
>>>>>>> d001a9e3

    # 헬스체크
    path("healthz/", healthz),
]<|MERGE_RESOLUTION|>--- conflicted
+++ resolved
@@ -1,9 +1,6 @@
-<<<<<<< HEAD
-=======
 # config/urls.py
 from django.conf import settings
 from django.conf.urls.static import static
->>>>>>> d001a9e3
 from django.contrib import admin
 from django.urls import path, include
 from django.views.generic import RedirectView
@@ -12,7 +9,6 @@
 
 # 소셜 로그인 뷰 (기존 그대로)
 from domains.accounts.views_social import SocialLoginView, SocialUnlinkView  # noqa: F401
-# 웹훅 경로를 루트에서 직접 매핑하기 위해 import
 from domains.shipments.views import ShipmentWebhookAPI
 
 
@@ -32,7 +28,7 @@
     # Django admin
     path("admin/", admin.site.urls),
 
-    # OpenAPI / Swagger
+    # OpenAPI 스키마 & Swagger UI (뷰 클래스 방식 유지)
     path("api/schema/", SpectacularAPIView.as_view(), name="schema"),
     path("api/docs/", SpectacularSwaggerView.as_view(url_name="schema"), name="docs"),
 
@@ -43,7 +39,6 @@
     # 🔒 소셜 로그인
     path("api/v1/auth/social/<str:provider>/login", SocialLoginView.as_view(), name="social-login"),
 
-<<<<<<< HEAD
     # ✅ 최종 명세 경로: /api/v1/webhooks/shipments/{carrier}
     path(
         "api/v1/webhooks/shipments/<str:carrier>/",
@@ -53,11 +48,15 @@
 
     # 임시 OAuth 콜백 & 루트 리다이렉트
     path("oauth/callback", oauth_debug_callback),
+
+    # 루트 → Swagger로 리다이렉트
     path("", RedirectView.as_view(url="/api/docs", permanent=False)),
-=======
-]  + static(settings.MEDIA_URL, document_root=settings.MEDIA_ROOT)
->>>>>>> d001a9e3
-
+    path("api/v1/auth/social/<str:provider>/login", SocialLoginView.as_view(), name="social-login"),
+    path("api/v1/auth/social/<str:provider>/unlink", SocialUnlinkView.as_view(), name="social-unlink"),
+    static(settings.MEDIA_URL, document_root=settings.MEDIA_ROOT)
     # 헬스체크
     path("healthz/", healthz),
-]+]
+
+def healthz(_): return JsonResponse({"ok": True})
+urlpatterns += [path("healthz/", healthz)]