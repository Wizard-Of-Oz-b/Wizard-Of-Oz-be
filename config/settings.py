# config/settings.py

import os
from pathlib import Path
from datetime import timedelta
from dotenv import load_dotenv

BASE_DIR = Path(__file__).resolve().parent.parent

# ──────────────────────────────────────────────────────────────────────────────
# Env 로딩(간단 유지)
# ──────────────────────────────────────────────────────────────────────────────
DJANGO_ENV = os.getenv("DJANGO_ENV", "dev").strip().lower()
env_file = BASE_DIR / f".env.{DJANGO_ENV}"
if env_file.exists():
    load_dotenv(env_file, override=True)
common_env = BASE_DIR / ".env"
if common_env.exists():
    load_dotenv(common_env, override=False)

def env_bool(k, default="0"):
    return str(os.getenv(k, default)).strip().lower() in ("1","true","yes","on")

# ──────────────────────────────────────────────────────────────────────────────
# Core
# ──────────────────────────────────────────────────────────────────────────────
SECRET_KEY = os.getenv("DJANGO_SECRET_KEY", "dev-secret")
DEBUG = env_bool("DEBUG", "0")
ALLOWED_HOSTS = os.getenv("ALLOWED_HOSTS", "127.0.0.1,localhost,3.34.164.251").split(",")

# ──────────────────────────────────────────────────────────────────────────────
# Apps
# ──────────────────────────────────────────────────────────────────────────────
INSTALLED_APPS = [
    # Django
    "django.contrib.admin",
    "django.contrib.auth",
    "django.contrib.contenttypes",
    "django.contrib.sessions",
    "django.contrib.messages",
    "django.contrib.staticfiles",
    # 3rd party
    "django_celery_beat",
    "rest_framework",
    "rest_framework_simplejwt",
    "rest_framework_simplejwt.token_blacklist",
    "django_filters",
    "drf_spectacular",
    "corsheaders",
    # Domain
    "domains.accounts",
    "domains.catalog",
    "domains.reviews",
    "domains.staff",
    "domains.orders",
    "domains.shipments",
    "domains.carts",
    "domains.payments",
    "domains.wishlists",
]

AUTH_USER_MODEL = "accounts.User"

# ──────────────────────────────────────────────────────────────────────────────
# Middleware
# ──────────────────────────────────────────────────────────────────────────────
MIDDLEWARE = [
    "django.middleware.security.SecurityMiddleware",
    "whitenoise.middleware.WhiteNoiseMiddleware",
    "corsheaders.middleware.CorsMiddleware",
    "django.contrib.sessions.middleware.SessionMiddleware",
    "django.middleware.locale.LocaleMiddleware",
    "django.middleware.common.CommonMiddleware",
    "django.middleware.csrf.CsrfViewMiddleware",
    "django.contrib.auth.middleware.AuthenticationMiddleware",
    "django.contrib.messages.middleware.MessageMiddleware",
    "django.middleware.clickjacking.XFrameOptionsMiddleware",
    "config.middleware.ForceInsecureCSRFMiddleware",
]

ROOT_URLCONF = "config.urls"
APPEND_SLASH = True

TEMPLATES = [{
    "BACKEND": "django.template.backends.django.DjangoTemplates",
    "DIRS": [BASE_DIR / "templates"],
    "APP_DIRS": True,
    "OPTIONS": {"context_processors": [
        "django.template.context_processors.request",
        "django.contrib.auth.context_processors.auth",
        "django.contrib.messages.context_processors.messages",
    ]},
}]

WSGI_APPLICATION = "config.wsgi.application"
ASGI_APPLICATION = "config.asgi.application"

# ──────────────────────────────────────────────────────────────────────────────
# DB
# ──────────────────────────────────────────────────────────────────────────────
DATABASES = {
    "default": {
        "ENGINE": "django.db.backends.postgresql",
        "NAME": os.getenv("DB_NAME"),
        "USER": os.getenv("DB_USER"),
        "PASSWORD": os.getenv("DB_PASSWORD"),
        "HOST": os.getenv("DB_HOST"),
        "PORT": os.getenv("DB_PORT", "5432"),
        "CONN_MAX_AGE": int(os.getenv("DJANGO_DB_CONN_MAX_AGE", "60")),
        "OPTIONS": {"sslmode": os.getenv("DJANGO_DB_SSLMODE", "require")},
    }
}

DEFAULT_AUTO_FIELD = "django.db.models.BigAutoField"

# ──────────────────────────────────────────────────────────────────────────────
# I18N
# ──────────────────────────────────────────────────────────────────────────────
LANGUAGE_CODE = "ko-kr"
TIME_ZONE = "Asia/Seoul"
USE_I18N = True
USE_TZ = True
LANGUAGES = [("ko", "Korean"), ("en", "English")]
LOCALE_PATHS = [BASE_DIR / "locale"]

# ──────────────────────────────────────────────────────────────────────────────
# Static / Media (WhiteNoise)
# ──────────────────────────────────────────────────────────────────────────────
STATIC_URL = "/static/"
STATIC_ROOT = BASE_DIR / "staticfiles"
MEDIA_URL = "/media/"
MEDIA_ROOT = BASE_DIR / "media"

STORAGES = {
    "default": {"BACKEND": "django.core.files.storage.FileSystemStorage"},
    "staticfiles": {"BACKEND": "whitenoise.storage.CompressedManifestStaticFilesStorage"},
}

# ──────────────────────────────────────────────────────────────────────────────
# DRF / OpenAPI
# ──────────────────────────────────────────────────────────────────────────────
REST_FRAMEWORK = {
    "DEFAULT_AUTHENTICATION_CLASSES": ["rest_framework_simplejwt.authentication.JWTAuthentication"],
    "DEFAULT_PERMISSION_CLASSES": ["rest_framework.permissions.AllowAny"],
    "DEFAULT_FILTER_BACKENDS": ["django_filters.rest_framework.DjangoFilterBackend"],
    "DEFAULT_SCHEMA_CLASS": "drf_spectacular.openapi.AutoSchema",
}

SPECTACULAR_SETTINGS = {
    "TITLE": "Fashion Shop API",
    "DESCRIPTION": "Shop / Admin endpoints with JWT (Bearer).",
    "VERSION": "1.0.0",
    "SCHEMA_PATH_PREFIX": r"/api/v1",
    "SERVE_INCLUDE_SCHEMA": False,
    "COMPONENT_SPLIT_REQUEST": True,
    "SECURITY": [{"BearerAuth": []}],
    "COMPONENTS": {"securitySchemes": {
        "BearerAuth": {"type": "http", "scheme": "bearer", "bearerFormat": "JWT"},
    }},
    "DISABLE_ERRORS_AND_WARNINGS": True,
    "SWAGGER_UI_SETTINGS": {"deepLinking": True, "displayRequestDuration": True, "persistAuthorization": True},
    "SERVERS": [{"url": "/"}],
    "ENUM_NAME_OVERRIDES": {"Status": "ShipmentStatusEnum", "LastEventStatus": "ShipmentLastEventStatusEnum"},
}

# ──────────────────────────────────────────────────────────────────────────────
# JWT
# ──────────────────────────────────────────────────────────────────────────────
from datetime import timedelta
SIMPLE_JWT = {
    "ACCESS_TOKEN_LIFETIME": timedelta(minutes=int(os.getenv("ACCESS_MIN", "60"))),
    "REFRESH_TOKEN_LIFETIME": timedelta(days=int(os.getenv("REFRESH_DAYS", "7"))),
    "ROTATE_REFRESH_TOKENS": True,
    "BLACKLIST_AFTER_ROTATION": True,
    "AUTH_HEADER_TYPES": ("Bearer",),
}

# ──────────────────────────────────────────────────────────────────────────────
# Security / CORS / CSRF  (HTTP 운영 기준: Secure=False)
# ──────────────────────────────────────────────────────────────────────────────
COOKIE_SECURE = False
SESSION_COOKIE_SECURE = False
CSRF_COOKIE_SECURE = False
SESSION_COOKIE_SAMESITE = "Lax"
CSRF_COOKIE_SAMESITE = "Lax"
SECURE_SSL_REDIRECT = False

# ✅ 쿠키 CSRF 토큰을 쓰도록 고정(기존 True에서 False로 변경)
CSRF_USE_SESSIONS = False  # ← 이것 때문에 쿠키 토큰이 막혔었음  # :contentReference[oaicite:6]{index=6}

SECURE_PROXY_SSL_HEADER = None

CORS_ALLOWED_ORIGINS = [
    "http://localhost:5173",
    "http://127.0.0.1:5173",
    "http://3.34.164.251",
]
CORS_ALLOW_CREDENTIALS = True

CSRF_TRUSTED_ORIGINS = [
    "http://localhost:5173",
    "http://127.0.0.1:5173",
    "http://localhost:3000",
    "https://localhost:3000",
    "http://127.0.0.1:3000",
    "http://3.34.164.251",
]

# ──────────────────────────────────────────────────────────────────────────────
# Celery (원본 유지)
# ──────────────────────────────────────────────────────────────────────────────
CELERY_BROKER_URL = os.getenv("CELERY_BROKER_URL", "redis://redis:6379/0")
_result_env = os.environ.get("CELERY_RESULT_BACKEND")
CELERY_RESULT_BACKEND = _result_env or None
CELERY_TIMEZONE = "Asia/Seoul"
CELERY_TASK_TIME_LIMIT = 60 * 10
CELERY_TASK_TRACK_STARTED = True
CELERY_ACCEPT_CONTENT = ["json"]
CELERY_TASK_SERIALIZER = "json"
CELERY_RESULT_SERIALIZER = "json"
CELERY_BROKER_CONNECTION_RETRY_ON_STARTUP = True
CELERY_TASK_IGNORE_RESULT = True

CELERY_BEAT_SCHEDULE = {
    "poll-shipments-every-2min": {
        "task": "domains.shipments.tasks.poll_open_shipments",
        "schedule": 120.0,
        "args": [],
        "kwargs": {},
    },
<<<<<<< HEAD
}
=======

}


DEFAULT_PRODUCT_PLACEHOLDER_URL = "/static/img/product_placeholder.png"

SHIPMENTS_NOTIFY_WEBHOOK = os.getenv("SHIPMENTS_NOTIFY_WEBHOOK")

APPEND_SLASH = False
}
>>>>>>> 56ded41c
<|MERGE_RESOLUTION|>--- conflicted
+++ resolved
@@ -1,35 +1,31 @@
 # config/settings.py
-
 import os
 from pathlib import Path
 from datetime import timedelta
 from dotenv import load_dotenv
-
+from celery.schedules import crontab
+
+
+# ──────────────────────────────────────────────────────────────────────────────
+# Base & Env
+# ──────────────────────────────────────────────────────────────────────────────
 BASE_DIR = Path(__file__).resolve().parent.parent
-
-# ──────────────────────────────────────────────────────────────────────────────
-# Env 로딩(간단 유지)
-# ──────────────────────────────────────────────────────────────────────────────
-DJANGO_ENV = os.getenv("DJANGO_ENV", "dev").strip().lower()
-env_file = BASE_DIR / f".env.{DJANGO_ENV}"
-if env_file.exists():
-    load_dotenv(env_file, override=True)
-common_env = BASE_DIR / ".env"
-if common_env.exists():
-    load_dotenv(common_env, override=False)
-
-def env_bool(k, default="0"):
-    return str(os.getenv(k, default)).strip().lower() in ("1","true","yes","on")
-
-# ──────────────────────────────────────────────────────────────────────────────
-# Core
-# ──────────────────────────────────────────────────────────────────────────────
+load_dotenv(BASE_DIR / ".env")  # .env 로드
+
+# 1) (선택) 컨테이너에서만 .env.docker 읽게 하거나, 아예 주석 처리
+# from dotenv import load_dotenv
+# load_dotenv(BASE_DIR / ".env.docker")  # compose의 env_file만 쓴다면 이 줄도 생략 가능
+
+# 2) 여기서 바로 환경변수 읽기
 SECRET_KEY = os.getenv("DJANGO_SECRET_KEY", "dev-secret")
-DEBUG = env_bool("DEBUG", "0")
-ALLOWED_HOSTS = os.getenv("ALLOWED_HOSTS", "127.0.0.1,localhost,3.34.164.251").split(",")
-
-# ──────────────────────────────────────────────────────────────────────────────
-# Apps
+
+# "1/true/yes/on" 다 허용 (대소문자 무시)
+_DEBUG_RAW = os.getenv("DEBUG", "1")
+DEBUG = str(_DEBUG_RAW).strip().lower() in ("1", "true", "yes", "on")
+
+ALLOWED_HOSTS = os.getenv("ALLOWED_HOSTS", "127.0.0.1,localhost").split(",")
+
+# Applications
 # ──────────────────────────────────────────────────────────────────────────────
 INSTALLED_APPS = [
     # Django
@@ -39,15 +35,17 @@
     "django.contrib.sessions",
     "django.contrib.messages",
     "django.contrib.staticfiles",
+    "django_celery_beat",
+
     # 3rd party
-    "django_celery_beat",
     "rest_framework",
     "rest_framework_simplejwt",
     "rest_framework_simplejwt.token_blacklist",
     "django_filters",
     "drf_spectacular",
     "corsheaders",
-    # Domain
+
+    # Domain apps
     "domains.accounts",
     "domains.catalog",
     "domains.reviews",
@@ -69,82 +67,104 @@
     "whitenoise.middleware.WhiteNoiseMiddleware",
     "corsheaders.middleware.CorsMiddleware",
     "django.contrib.sessions.middleware.SessionMiddleware",
+    # 다국어: SessionMiddleware 다음, CommonMiddleware 이전
     "django.middleware.locale.LocaleMiddleware",
     "django.middleware.common.CommonMiddleware",
+
     "django.middleware.csrf.CsrfViewMiddleware",
     "django.contrib.auth.middleware.AuthenticationMiddleware",
     "django.contrib.messages.middleware.MessageMiddleware",
     "django.middleware.clickjacking.XFrameOptionsMiddleware",
-    "config.middleware.ForceInsecureCSRFMiddleware",
 ]
 
 ROOT_URLCONF = "config.urls"
-APPEND_SLASH = True
-
-TEMPLATES = [{
-    "BACKEND": "django.template.backends.django.DjangoTemplates",
-    "DIRS": [BASE_DIR / "templates"],
-    "APP_DIRS": True,
-    "OPTIONS": {"context_processors": [
-        "django.template.context_processors.request",
-        "django.contrib.auth.context_processors.auth",
-        "django.contrib.messages.context_processors.messages",
-    ]},
-}]
+
+TEMPLATES = [
+    {
+        "BACKEND": "django.template.backends.django.DjangoTemplates",
+        "DIRS": [BASE_DIR / "templates"],
+        "APP_DIRS": True,
+        "OPTIONS": {
+            "context_processors": [
+                "django.template.context_processors.request",
+                "django.contrib.auth.context_processors.auth",
+                "django.contrib.messages.context_processors.messages",
+            ],
+        },
+    },
+]
 
 WSGI_APPLICATION = "config.wsgi.application"
 ASGI_APPLICATION = "config.asgi.application"
 
-# ──────────────────────────────────────────────────────────────────────────────
-# DB
-# ──────────────────────────────────────────────────────────────────────────────
+# Database (PostgreSQL)
+def env_multi(*keys, default=None):
+    for k in keys:
+        v = os.getenv(k)
+        if v:
+            return v
+    return default
+
+# DATABASES = {
+#     "default": {
+#         "ENGINE": "django.db.backends.postgresql",
+#         "NAME": env_multi("DB_NAME", "POSTGRES_DB", default="shopapi"),
+#         "USER": env_multi("DB_USER", "POSTGRES_USER", default="postgres"),
+#         "PASSWORD": env_multi("DB_PASSWORD", "POSTGRES_PASSWORD", default=""),
+#         "HOST": env_multi("DB_HOST", "POSTGRES_HOST", default="db"),
+#         "PORT": env_multi("DB_PORT", "POSTGRES_PORT", default="5432"),
+#     }
+# }
+
 DATABASES = {
     "default": {
         "ENGINE": "django.db.backends.postgresql",
-        "NAME": os.getenv("DB_NAME"),
-        "USER": os.getenv("DB_USER"),
-        "PASSWORD": os.getenv("DB_PASSWORD"),
-        "HOST": os.getenv("DB_HOST"),
+        "HOST": os.getenv("DB_HOST", "localhost"),
         "PORT": os.getenv("DB_PORT", "5432"),
-        "CONN_MAX_AGE": int(os.getenv("DJANGO_DB_CONN_MAX_AGE", "60")),
-        "OPTIONS": {"sslmode": os.getenv("DJANGO_DB_SSLMODE", "require")},
+        "NAME": os.getenv("DB_NAME", "django"),
+        "USER": os.getenv("DB_USER", "postgres"),
+        "PASSWORD": os.getenv("DB_PASSWORD", "postgres"),
     }
 }
 
-DEFAULT_AUTO_FIELD = "django.db.models.BigAutoField"
-
-# ──────────────────────────────────────────────────────────────────────────────
-# I18N
-# ──────────────────────────────────────────────────────────────────────────────
-LANGUAGE_CODE = "ko-kr"
+# ──────────────────────────────────────────────────────────────────────────────
+# Internationalization (ko/en)
+# ──────────────────────────────────────────────────────────────────────────────
+LANGUAGE_CODE = "ko-kr"          # 폴백 언어
 TIME_ZONE = "Asia/Seoul"
 USE_I18N = True
 USE_TZ = True
 LANGUAGES = [("ko", "Korean"), ("en", "English")]
 LOCALE_PATHS = [BASE_DIR / "locale"]
 
-# ──────────────────────────────────────────────────────────────────────────────
-# Static / Media (WhiteNoise)
-# ──────────────────────────────────────────────────────────────────────────────
+# Static / Media
 STATIC_URL = "/static/"
 STATIC_ROOT = BASE_DIR / "staticfiles"
 MEDIA_URL = "/media/"
 MEDIA_ROOT = BASE_DIR / "media"
 
+DEFAULT_AUTO_FIELD = "django.db.models.BigAutoField"
+
 STORAGES = {
     "default": {"BACKEND": "django.core.files.storage.FileSystemStorage"},
     "staticfiles": {"BACKEND": "whitenoise.storage.CompressedManifestStaticFilesStorage"},
 }
 
-# ──────────────────────────────────────────────────────────────────────────────
-# DRF / OpenAPI
-# ──────────────────────────────────────────────────────────────────────────────
+# DRF & OpenAPI
 REST_FRAMEWORK = {
-    "DEFAULT_AUTHENTICATION_CLASSES": ["rest_framework_simplejwt.authentication.JWTAuthentication"],
-    "DEFAULT_PERMISSION_CLASSES": ["rest_framework.permissions.AllowAny"],
-    "DEFAULT_FILTER_BACKENDS": ["django_filters.rest_framework.DjangoFilterBackend"],
+    "DEFAULT_AUTHENTICATION_CLASSES": [
+        "rest_framework_simplejwt.authentication.JWTAuthentication",
+        # 필요 시 "rest_framework.authentication.SessionAuthentication"
+    ],
+    "DEFAULT_PERMISSION_CLASSES": [
+        "rest_framework.permissions.AllowAny",
+    ],
     "DEFAULT_SCHEMA_CLASS": "drf_spectacular.openapi.AutoSchema",
-}
+    "DEFAULT_FILTER_BACKENDS": [
+        "django_filters.rest_framework.DjangoFilterBackend",
+    ],
+}
+
 
 SPECTACULAR_SETTINGS = {
     "TITLE": "Fashion Shop API",
@@ -154,46 +174,48 @@
     "SERVE_INCLUDE_SCHEMA": False,
     "COMPONENT_SPLIT_REQUEST": True,
     "SECURITY": [{"BearerAuth": []}],
-    "COMPONENTS": {"securitySchemes": {
-        "BearerAuth": {"type": "http", "scheme": "bearer", "bearerFormat": "JWT"},
-    }},
+    "COMPONENTS": {
+        "securitySchemes": {
+            "BearerAuth": {"type": "http", "scheme": "bearer", "bearerFormat": "JWT"},
+        }
+    },
+    # ✅ 필드 경로만 사용 (클래스 경로 전부 삭제!)
     "DISABLE_ERRORS_AND_WARNINGS": True,
-    "SWAGGER_UI_SETTINGS": {"deepLinking": True, "displayRequestDuration": True, "persistAuthorization": True},
+
+    "SWAGGER_UI_SETTINGS": {
+        "deepLinking": True,
+        "displayRequestDuration": True,
+        "persistAuthorization": True,
+    },
     "SERVERS": [{"url": "/"}],
-    "ENUM_NAME_OVERRIDES": {"Status": "ShipmentStatusEnum", "LastEventStatus": "ShipmentLastEventStatusEnum"},
-}
-
-# ──────────────────────────────────────────────────────────────────────────────
-# JWT
-# ──────────────────────────────────────────────────────────────────────────────
-from datetime import timedelta
+    "ENUM_NAME_OVERRIDES": {
+        "Status": "ShipmentStatusEnum",
+        "LastEventStatus": "ShipmentLastEventStatusEnum",
+    },
+}
+
+# ──────────────────────────────────────────────────────────────────────────────
+# JWT (SimpleJWT)
 SIMPLE_JWT = {
     "ACCESS_TOKEN_LIFETIME": timedelta(minutes=int(os.getenv("ACCESS_MIN", "60"))),
     "REFRESH_TOKEN_LIFETIME": timedelta(days=int(os.getenv("REFRESH_DAYS", "7"))),
     "ROTATE_REFRESH_TOKENS": True,
     "BLACKLIST_AFTER_ROTATION": True,
     "AUTH_HEADER_TYPES": ("Bearer",),
-}
-
-# ──────────────────────────────────────────────────────────────────────────────
-# Security / CORS / CSRF  (HTTP 운영 기준: Secure=False)
-# ──────────────────────────────────────────────────────────────────────────────
-COOKIE_SECURE = False
-SESSION_COOKIE_SECURE = False
-CSRF_COOKIE_SECURE = False
+    # 운영에서 키는 반드시 .env 로 관리
+    # "SIGNING_KEY": SECRET_KEY,  # 기본은 Django SECRET_KEY 사용
+}
+
+# Security / CORS / CSRF
+COOKIE_SECURE = not DEBUG
+SESSION_COOKIE_SECURE = COOKIE_SECURE
+CSRF_COOKIE_SECURE = COOKIE_SECURE
 SESSION_COOKIE_SAMESITE = "Lax"
 CSRF_COOKIE_SAMESITE = "Lax"
-SECURE_SSL_REDIRECT = False
-
-# ✅ 쿠키 CSRF 토큰을 쓰도록 고정(기존 True에서 False로 변경)
-CSRF_USE_SESSIONS = False  # ← 이것 때문에 쿠키 토큰이 막혔었음  # :contentReference[oaicite:6]{index=6}
-
-SECURE_PROXY_SSL_HEADER = None
 
 CORS_ALLOWED_ORIGINS = [
     "http://localhost:5173",
     "http://127.0.0.1:5173",
-    "http://3.34.164.251",
 ]
 CORS_ALLOW_CREDENTIALS = True
 
@@ -203,15 +225,46 @@
     "http://localhost:3000",
     "https://localhost:3000",
     "http://127.0.0.1:3000",
-    "http://3.34.164.251",
-]
-
-# ──────────────────────────────────────────────────────────────────────────────
-# Celery (원본 유지)
-# ──────────────────────────────────────────────────────────────────────────────
-CELERY_BROKER_URL = os.getenv("CELERY_BROKER_URL", "redis://redis:6379/0")
-_result_env = os.environ.get("CELERY_RESULT_BACKEND")
-CELERY_RESULT_BACKEND = _result_env or None
+]
+
+# OAuth / 3rd Party
+SOCIAL_OAUTH = {
+    "google": {
+        "client_id": os.getenv("GOOGLE_CLIENT_ID", ""),
+        "client_secret": os.getenv("GOOGLE_CLIENT_SECRET", ""),
+        "redirect_uri": os.getenv("OAUTH_REDIRECT_URI", ""),
+        "token_url": "https://oauth2.googleapis.com/token",
+        "userinfo_url": "https://openidconnect.googleapis.com/v1/userinfo",
+    },
+    "naver": {
+        "client_id": os.getenv("NAVER_CLIENT_ID", ""),
+        "client_secret": os.getenv("NAVER_CLIENT_SECRET", ""),
+        "redirect_uri": os.getenv("OAUTH_REDIRECT_URI", ""),
+        "token_url": "https://nid.naver.com/oauth2.0/token",
+        "userinfo_url": "https://openapi.naver.com/v1/nid/me",
+    },
+    "kakao": {
+        "client_id": os.getenv("KAKAO_CLIENT_ID", ""),
+        "client_secret": os.getenv("KAKAO_CLIENT_SECRET", ""),
+        "redirect_uri": os.getenv("KAKAO_REDIRECT_URI", ""),
+        "token_url": "https://kauth.kakao.com/oauth/token",
+        "userinfo_url": "https://kapi.kakao.com/v2/user/me",
+    },
+}
+
+TOSS_CLIENT_KEY = os.getenv("TOSS_CLIENT_KEY", "")
+TOSS_SECRET_KEY = os.getenv("TOSS_SECRET_KEY", "")
+
+AUTH_PASSWORD_VALIDATORS = [
+    {"NAME": "domains.accounts.validators.PasswordComplexityValidator"},
+    # (원하면 추가) {"NAME": "django.contrib.auth.password_validation.CommonPasswordValidator"},
+    # (원하면 추가) {"NAME": "django.contrib.auth.password_validation.UserAttributeSimilarityValidator"},
+    # MinimumLength/Numeric은 우리 커스텀에 포함되어 있으니 보통 안 넣습니다.
+]
+
+# Celery
+CELERY_BROKER_URL = os.environ.get("CELERY_BROKER_URL", "redis://redis:6379/0")
+CELERY_RESULT_BACKEND = os.environ.get("CELERY_RESULT_BACKEND", CELERY_BROKER_URL)
 CELERY_TIMEZONE = "Asia/Seoul"
 CELERY_TASK_TIME_LIMIT = 60 * 10
 CELERY_TASK_TRACK_STARTED = True
@@ -219,19 +272,13 @@
 CELERY_TASK_SERIALIZER = "json"
 CELERY_RESULT_SERIALIZER = "json"
 CELERY_BROKER_CONNECTION_RETRY_ON_STARTUP = True
-CELERY_TASK_IGNORE_RESULT = True
 
 CELERY_BEAT_SCHEDULE = {
-    "poll-shipments-every-2min": {
+    "poll-open-shipments-every-30s": {
         "task": "domains.shipments.tasks.poll_open_shipments",
-        "schedule": 120.0,
-        "args": [],
-        "kwargs": {},
-    },
-<<<<<<< HEAD
-}
-=======
-
+        "schedule": 30.0,  # 30초마다
+        # "options": {"queue": "celery"},
+    },
 }
 
 
@@ -241,4 +288,3 @@
 
 APPEND_SLASH = False
 }
->>>>>>> 56ded41c
