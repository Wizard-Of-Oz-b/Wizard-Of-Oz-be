--- conflicted
+++ resolved
@@ -222,8 +222,6 @@
     # (원하면 추가) {"NAME": "django.contrib.auth.password_validation.UserAttributeSimilarityValidator"},
     # MinimumLength/Numeric은 우리 커스텀에 포함되어 있으니 보통 안 넣습니다.
 ]
-<<<<<<< HEAD
-=======
 
 
 
@@ -252,4 +250,3 @@
         "BACKEND": "whitenoise.storage.CompressedManifestStaticFilesStorage",
     },
 }
->>>>>>> f3716fc9
