--- conflicted
+++ resolved
@@ -1,19 +1,32 @@
+# config/settings.py
 import os
 from pathlib import Path
 from datetime import timedelta
 from dotenv import load_dotenv
 from celery.schedules import crontab
 
+
+# ──────────────────────────────────────────────────────────────────────────────
 # Base & Env
+# ──────────────────────────────────────────────────────────────────────────────
 BASE_DIR = Path(__file__).resolve().parent.parent
 load_dotenv(BASE_DIR / ".env")  # .env 로드
 
+# 1) (선택) 컨테이너에서만 .env.docker 읽게 하거나, 아예 주석 처리
+# from dotenv import load_dotenv
+# load_dotenv(BASE_DIR / ".env.docker")  # compose의 env_file만 쓴다면 이 줄도 생략 가능
+
+# 2) 여기서 바로 환경변수 읽기
 SECRET_KEY = os.getenv("DJANGO_SECRET_KEY", "dev-secret")
+
+# "1/true/yes/on" 다 허용 (대소문자 무시)
 _DEBUG_RAW = os.getenv("DEBUG", "1")
 DEBUG = str(_DEBUG_RAW).strip().lower() in ("1", "true", "yes", "on")
+
 ALLOWED_HOSTS = os.getenv("ALLOWED_HOSTS", "127.0.0.1,localhost").split(",")
 
 # Applications
+# ──────────────────────────────────────────────────────────────────────────────
 INSTALLED_APPS = [
     # Django
     "django.contrib.admin",
@@ -36,24 +49,25 @@
     "domains.catalog",
     "domains.reviews",
     "domains.staff",
-<<<<<<< HEAD
     "domains.orders",
     "domains.shipments",
-=======
     "domains.carts",
->>>>>>> d001a9e3
 ]
 
 AUTH_USER_MODEL = "accounts.User"
 
+# ──────────────────────────────────────────────────────────────────────────────
 # Middleware
+# ──────────────────────────────────────────────────────────────────────────────
 MIDDLEWARE = [
     "django.middleware.security.SecurityMiddleware",
     "whitenoise.middleware.WhiteNoiseMiddleware",
     "corsheaders.middleware.CorsMiddleware",
     "django.contrib.sessions.middleware.SessionMiddleware",
+    # 다국어: SessionMiddleware 다음, CommonMiddleware 이전
     "django.middleware.locale.LocaleMiddleware",
     "django.middleware.common.CommonMiddleware",
+
     "django.middleware.csrf.CsrfViewMiddleware",
     "django.contrib.auth.middleware.AuthenticationMiddleware",
     "django.contrib.messages.middleware.MessageMiddleware",
@@ -99,8 +113,10 @@
     }
 }
 
-# I18N
-LANGUAGE_CODE = "ko-kr"
+# ──────────────────────────────────────────────────────────────────────────────
+# Internationalization (ko/en)
+# ──────────────────────────────────────────────────────────────────────────────
+LANGUAGE_CODE = "ko-kr"          # 폴백 언어
 TIME_ZONE = "Asia/Seoul"
 USE_I18N = True
 USE_TZ = True
@@ -159,8 +175,6 @@
     },
 }
 
-<<<<<<< HEAD
-=======
 
 
 
@@ -177,7 +191,6 @@
 
 
 # ──────────────────────────────────────────────────────────────────────────────
->>>>>>> d001a9e3
 # JWT (SimpleJWT)
 SIMPLE_JWT = {
     "ACCESS_TOKEN_LIFETIME": timedelta(minutes=int(os.getenv("ACCESS_MIN", "15"))),
@@ -185,6 +198,8 @@
     "ROTATE_REFRESH_TOKENS": True,
     "BLACKLIST_AFTER_ROTATION": True,
     "AUTH_HEADER_TYPES": ("Bearer",),
+    # 운영에서 키는 반드시 .env 로 관리
+    # "SIGNING_KEY": SECRET_KEY,  # 기본은 Django SECRET_KEY 사용
 }
 
 # Security / CORS / CSRF
@@ -200,7 +215,6 @@
 ]
 CORS_ALLOW_CREDENTIALS = True
 
-# 한 곳에서만 정의 (중복 제거)
 CSRF_TRUSTED_ORIGINS = [
     "http://localhost:5173",
     "http://127.0.0.1:5173",
@@ -239,6 +253,9 @@
 
 AUTH_PASSWORD_VALIDATORS = [
     {"NAME": "domains.accounts.validators.PasswordComplexityValidator"},
+    # (원하면 추가) {"NAME": "django.contrib.auth.password_validation.CommonPasswordValidator"},
+    # (원하면 추가) {"NAME": "django.contrib.auth.password_validation.UserAttributeSimilarityValidator"},
+    # MinimumLength/Numeric은 우리 커스텀에 포함되어 있으니 보통 안 넣습니다.
 ]
 
 # Celery
@@ -256,10 +273,4 @@
         "task": "domains.shipments.tasks.poll_open_shipments",
         "schedule": crontab(minute="*/30"),
     },
-<<<<<<< HEAD
-}
-=======
-}
-
-
->>>>>>> d001a9e3
+}