from __future__ import annotations

from typing import List, Tuple, Optional
from django.db import transaction
from django.utils import timezone
from rest_framework.exceptions import ValidationError

from domains.carts.models import Cart, CartItem
from domains.carts.services import clear_cart as clear_cart_items  # 장바구니 비우기 헬퍼
from domains.catalog.services import (
    reserve_stock,
    release_stock,
    OutOfStockError,
    StockRowMissing,
)
from .models import Purchase, OrderItem
from domains.payments.services import create_payment_stub


class EmptyCartError(ValidationError):
    """장바구니가 없거나 비어 있을 때 사용하는 호환 예외"""
    pass


# ─────────────────────────────────────────────────────────────────────────────
# 장바구니 → 다건 구매(기존 Purchase 구조 유지용)
# ─────────────────────────────────────────────────────────────────────────────
@transaction.atomic
def checkout_user_cart(user, *, clear_cart: bool = True) -> List[Purchase]:
    """
    유저의 장바구니를 여러 건의 Purchase 레코드로 전환.
    - 모든 아이템 재고 확보 성공 시에만 생성(원자적)
    - 실패 시 전체 롤백
    - 성공 시 장바구니 비우기(옵션, 여기서 직접 삭제로 보증)
    """
    # 1) 카트 로드
    cart = (
        Cart.objects.select_related("user")
        .prefetch_related("items")
        .filter(user=user)
        .first()
    )
    if not cart:
        raise EmptyCartError({"cart": "장바구니가 없습니다."})
    if not cart.items.exists():
        raise EmptyCartError({"cart": "장바구니에 담긴 상품이 없습니다."})

    # 아이템 잠금 + materialize (삭제 전 고정)
    items = list(
        cart.items.select_related("product")
        .select_for_update()
        .order_by("product_id", "option_key")
    )

    # 2) 재고 확보
    try:
        for it in items:
            reserve_stock(it.product_id, it.option_key or "", it.quantity)
    except (OutOfStockError, StockRowMissing) as e:
        raise ValidationError({"stock": str(e)})

    # 3) 구매 레코드 생성 (스냅샷 저장)
    now = timezone.now()
    to_create: List[Purchase] = []
    for it in items:
        to_create.append(
            Purchase(
                user=user,
                product_id=it.product_id,
                amount=it.quantity,                         # 수량 스냅샷
                unit_price=it.unit_price or it.product.price,  # 단가 스냅샷(빈 값 대비)
                options=it.options or {},                   # 옵션 스냅샷(JSON)
                option_key=it.option_key or "",
                status=Purchase.STATUS_PAID,
                purchased_at=now,
            )
        )
    # DB에 반영
    Purchase.objects.bulk_create(to_create)

    # 4) 카트 비우기 (직접 삭제로 보증)
    if clear_cart:
        CartItem.objects.filter(cart_id=cart.id).delete()

    # 5) 생성된 구매 목록 재조회해서 반환
    purchases = list(Purchase.objects.filter(user=user, purchased_at__gte=now).order_by("purchased_at", "purchase_id"))
    return purchases


# ─────────────────────────────────────────────────────────────────────────────
# 단일 주문헤더 + 결제 스텁 (새 체크아웃 엔드포인트용)
# ─────────────────────────────────────────────────────────────────────────────
@transaction.atomic
def checkout(user) -> Tuple[Purchase, "Payment"]:
    """
    단일 주문 헤더(Purchase)와 결제 스텁을 생성한다.
    - 카트가 비어있으면 EmptyCartError
    - 재고 확보 실패 시 ValidationError
    - 체크아웃 시점에 OrderItem 생성하여 스냅샷 보장
    """
    # 0) 카트 로드(+프리패치)
    cart: Optional[Cart] = (
        Cart.objects
        .select_related("user")
        .prefetch_related(
            "items",
            "items__product",
            "items__product__category",
        )
        .filter(user=user)
        .first()
    )
    if not cart:
        raise EmptyCartError({"cart": "장바구니가 없습니다."})
    if not cart.items.exists():
        raise EmptyCartError({"cart": "장바구니에 담긴 상품이 없습니다."})

    # 1) 헤더 생성 (ready)
    order = Purchase.objects.create(
        user=user,
        status=Purchase.STATUS_READY,
        # ↓ items_total/grand_total는 라인 생성 후 다시 업데이트
        items_total=0,
        grand_total=0,
    )

    # 2) 재고 차감 + 총액 계산 + OrderItem 생성
    items_qs = (
        cart.items.select_related("product")
        .order_by("product_id", "option_key")
    )

    items_to_create = []
    line_total_sum = 0
    
    for it in items_qs:
        from domains.orders.models import OrderItem
        from domains.catalog.services import reserve_stock
        
        # 재고 차감
        reserve_stock(it.product_id, it.option_key or "", it.quantity)
        
        # 총액 계산
        line_total_sum += (it.unit_price * it.quantity)
        
        # OrderItem 생성 준비
        items_to_create.append(
            OrderItem(
                order=order,
                product_id=it.product_id,
                stock_id=None,
                product_name=it.product.name,
                thumbnail_url=getattr(it.product, "thumbnail_url", "") or "",
                sku="",
                option_key=it.option_key or "",
                options=it.options or {},
                unit_price=it.unit_price,
                quantity=it.quantity,
                line_discount=0,
                line_tax=0,
                currency="KRW",
            )
        )

    # 3) OrderItem 생성
    OrderItem.objects.bulk_create(items_to_create)

    # 4) 헤더 합계 반영
    order.items_total = line_total_sum
    order.grand_total = line_total_sum  # 배송비/쿠폰 있으면 계산식 반영
    order.save(update_fields=["items_total", "grand_total"])

<<<<<<< HEAD
    # 4) 결제 스텁 생성
=======
    # 5) 장바구니 비우기
    from domains.carts.services import clear_cart as clear_cart_items
    clear_cart_items(cart)

    # 6) 결제 스텁 생성
>>>>>>> 8e4945a8
    from domains.payments.services import create_payment_stub
    payment = create_payment_stub(order, amount=order.grand_total)
    return order, payment


# ─────────────────────────────────────────────────────────────────────────────
# 취소/환불 (기존 구매 구조 유지)
# ─────────────────────────────────────────────────────────────────────────────
@transaction.atomic
def cancel_purchase(purchase: Purchase) -> Purchase:
    if purchase.status == Purchase.STATUS_CANCELED:
        return purchase
    release_stock(purchase.product_id, purchase.option_key or "", purchase.amount)
    purchase.status = Purchase.STATUS_CANCELED
    purchase.save(update_fields=["status"])
    return purchase


@transaction.atomic
def refund_purchase(purchase: Purchase) -> Purchase:
    if purchase.status == Purchase.STATUS_REFUNDED:
        return purchase
    release_stock(purchase.product_id, purchase.option_key or "", purchase.amount)
    purchase.status = Purchase.STATUS_REFUNDED
    purchase.save(update_fields=["status"])
    return purchase


# ─────────────────────────────────────────────────────────────────────────────
# 결제 승인 직후: 카트 -> OrderItem 생성(멱등)
# ─────────────────────────────────────────────────────────────────────────────
def validate_cart_stock(user) -> None:
    """
    장바구니의 모든 아이템 재고를 사전 검증 (토스 결제 전)
    재고 부족 시 ValidationError 발생
    """
    from domains.carts.services import get_user_cart
    
    cart = get_user_cart(user, create=False)
    if not cart or not cart.items.exists():
        raise EmptyCartError({"cart": "장바구니가 비어 있습니다."})
    
    # 각 아이템의 재고 검증
    for ci in cart.items.select_related("product"):
        try:
            from domains.catalog.services import check_stock_availability
            check_stock_availability(ci.product_id, ci.option_key or "", ci.quantity)
        except (OutOfStockError, StockRowMissing) as e:
            raise ValidationError({
                "stock": f"재고 부족: {ci.product.name} (필요: {ci.quantity}, 옵션: {ci.option_key or '없음'}) - {str(e)}"
            })


@transaction.atomic
def create_order_items_from_cart(purchase: Purchase) -> int:
    """
    결제 승인 직후: 유저의 장바구니를 읽어 OrderItem을 생성하고 재고 차감, 장바구니 비우기.
    이미 OrderItem이 있으면 아무 것도 하지 않음(멱등성).
    반환값: 생성된 라인 개수
    """
    # 이미 생성됐다면 멱등 처리
    if OrderItem.objects.filter(order=purchase).exists():
        return 0

    # 유저 카트 로드
    cart: Optional[Cart] = (
        Cart.objects
        .select_related("user")
        .prefetch_related("items__product")
        .filter(user=purchase.user)
        .first()
    )
    
    # 장바구니가 없으면 오류
    if not cart:
        raise EmptyCartError({"cart": "장바구니가 없습니다."})
    
    # 장바구니가 비어있으면 오류 (체크아웃 시점에 이미 검증되었지만 안전장치)
    if not cart.items.exists():
        raise EmptyCartError({"cart": "장바구니가 비어 있습니다."})

    items_to_create: list[OrderItem] = []

    # 재고 차감 + 라인 스냅샷 준비
    try:
        for ci in cart.items.select_related("product").order_by("product_id", "option_key"):
            reserve_stock(ci.product_id, ci.option_key or "", ci.quantity)

            items_to_create.append(
                OrderItem(
                    order=purchase,
                    product_id=ci.product_id,
                    stock_id=None,                         # 옵션 재고 행을 별도 추적한다면 채워주세요
                    product_name=ci.product.name,          # 스냅샷
                    thumbnail_url=getattr(ci.product, "thumbnail_url", "") or "",
                    sku="",                                # SKU 쓰면 매핑
                    option_key=ci.option_key or "",
                    options=ci.options or {},
                    unit_price=ci.unit_price,
                    quantity=ci.quantity,
                    line_discount=0,
                    line_tax=0,
                    currency="KRW",
                )
            )
    except (OutOfStockError, StockRowMissing) as e:
        raise ValidationError({"stock": str(e)})

    # OrderItem 생성 (실패 시 트랜잭션 롤백으로 재고도 복구됨)
    OrderItem.objects.bulk_create(items_to_create)

    # ✅ OrderItem 생성 성공 후에만 카트 비우기
    clear_cart_items(cart)
    return len(items_to_create)<|MERGE_RESOLUTION|>--- conflicted
+++ resolved
@@ -170,15 +170,12 @@
     order.grand_total = line_total_sum  # 배송비/쿠폰 있으면 계산식 반영
     order.save(update_fields=["items_total", "grand_total"])
 
-<<<<<<< HEAD
-    # 4) 결제 스텁 생성
-=======
+
     # 5) 장바구니 비우기
     from domains.carts.services import clear_cart as clear_cart_items
     clear_cart_items(cart)
 
     # 6) 결제 스텁 생성
->>>>>>> 8e4945a8
     from domains.payments.services import create_payment_stub
     payment = create_payment_stub(order, amount=order.grand_total)
     return order, payment
