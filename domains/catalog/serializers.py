from rest_framework import serializers
from .models import Category, Product


<<<<<<< HEAD
class CategorySerializer(serializers.ModelSerializer):
    # 읽기용: model 객체의 attribute `parent_id`를 그대로 노출 (source 지정 X)
=======
# =========================
# Categories
# =========================
class CategorySerializer(serializers.ModelSerializer):
    # 읽기용: parent_id 그대로 노출 (source 지정 X)
>>>>>>> 9d2747d9
    parent_id = serializers.IntegerField(read_only=True)

    class Meta:
        model = Category
        fields = ["category_id", "name", "parent_id"]


class CategoryWriteSerializer(serializers.ModelSerializer):
<<<<<<< HEAD
    # 쓰기용: 숫자 parent_id로 받기
=======
    # 쓰기용: 숫자 parent_id로 입력받기 (선택값)
>>>>>>> 9d2747d9
    parent_id = serializers.IntegerField(required=False, allow_null=True)

    class Meta:
        model = Category
        # model 필드는 name/parent 이지만, 입력은 parent_id 로 받음
        fields = ["name", "parent_id"]

    def validate_parent_id(self, value):
        if value is None:
            return value
        if not Category.objects.filter(pk=value).exists():
            raise serializers.ValidationError("parent category not found")

        # 사이클 방지(자기 자신/자손을 부모로 지정 금지)
        inst = getattr(self, "instance", None)
        if inst is not None:
            pid = value
            while pid:
                if pid == inst.pk:
                    raise serializers.ValidationError("cannot set parent to its descendant/self")
                pid = Category.objects.filter(pk=pid).values_list("parent_id", flat=True).first()
        return value

    def create(self, validated_data):
        # parent_id -> model.parent_id 로 명시적 매핑
        parent_id = validated_data.pop("parent_id", None)
        obj = Category(name=validated_data.get("name", ""), parent_id=parent_id)
        obj.save()
        return obj

    def update(self, instance, validated_data):
        # 부분 수정 지원
        if "name" in validated_data:
            instance.name = validated_data["name"]
        if "parent_id" in validated_data:
            instance.parent_id = validated_data["parent_id"]
        instance.save()
        return instance


class CategoryNodeSerializer(serializers.ModelSerializer):
    # 트리 응답용 (children 재귀)
    parent_id = serializers.IntegerField(read_only=True)
    children = serializers.SerializerMethodField()

    class Meta:
        model = Category
        fields = ["category_id", "name", "parent_id", "children"]

    def get_children(self, obj):
        qs = obj.children.all().order_by("name")
        return CategoryNodeSerializer(qs, many=True).data


<<<<<<< HEAD
# (참고) ProductSerializer는 그대로 사용하시던 버전 쓰시면 됩니다.
=======
# =========================
# Products
# =========================
>>>>>>> 9d2747d9
class ProductSerializer(serializers.ModelSerializer):
    class Meta:
        model = Product
        fields = ["product_id", "name", "description", "price", "category", "is_active", "created_at"]

<<<<<<< HEAD
class ProductReadSerializer(serializers.ModelSerializer):
    # 외부로는 category_id를 숫자로 노출 (주의: source 지정 X)
    category_id = serializers.IntegerField(read_only=True)
    category_name = serializers.CharField(source="category.name", read_only=True)
=======

class ProductReadSerializer(serializers.ModelSerializer):
    # 외부로는 category_id 숫자로 노출 (source 지정 X)
    category_id = serializers.IntegerField(read_only=True)
    category_name = serializers.CharField(source="category.name", read_only=True)
    # 옵션은 없으면 []로 내려줌
    options = serializers.SerializerMethodField()
>>>>>>> 9d2747d9

    class Meta:
        model = Product
        fields = [
            "product_id", "name", "description", "price",
<<<<<<< HEAD
            "category_id", "category_name", "is_active", "created_at"
        ]

class ProductWriteSerializer(serializers.ModelSerializer):
    # 입력은 category_id 숫자로 받음
    category_id = serializers.IntegerField(required=False, allow_null=True)
    price = serializers.IntegerField(min_value=0)
=======
            "category_id", "category_name", "is_active", "created_at", "options",
        ]

    def get_options(self, obj):
        return obj.options or []


class ProductWriteSerializer(serializers.ModelSerializer):
    # 입력은 category_id 숫자로 받음(선택)
    category_id = serializers.IntegerField(required=False, allow_null=True)
    price = serializers.IntegerField(min_value=0)
    # 옵션은 선택값 (없으면 [])
    options = serializers.JSONField(required=False, default=list)
>>>>>>> 9d2747d9

    class Meta:
        model = Product
        # model 필드엔 category가 있지만, 입력은 category_id로 받는다
<<<<<<< HEAD
        fields = ["name", "description", "price", "category_id", "is_active"]
=======
        fields = ["name", "description", "price", "category_id", "is_active", "options"]
>>>>>>> 9d2747d9

    def validate_category_id(self, value):
        if value is None:
            return value
        if not Category.objects.filter(pk=value).exists():
            raise serializers.ValidationError("category not found")
        return value

    def create(self, validated_data):
<<<<<<< HEAD
        category_id = validated_data.pop("category_id", None)
        obj = Product(**validated_data)
=======
        # category_id 매핑
        category_id = validated_data.pop("category_id", None)
        obj = Product(**validated_data)  # options 포함해 자동 반영
>>>>>>> 9d2747d9
        obj.category_id = category_id
        obj.save()
        return obj

    def update(self, instance, validated_data):
<<<<<<< HEAD
=======
        # 부분 수정 + category_id/옵션 반영
>>>>>>> 9d2747d9
        if "name" in validated_data:
            instance.name = validated_data["name"]
        if "description" in validated_data:
            instance.description = validated_data["description"]
        if "price" in validated_data:
            instance.price = validated_data["price"]
        if "is_active" in validated_data:
            instance.is_active = validated_data["is_active"]
        if "category_id" in validated_data:
            instance.category_id = validated_data["category_id"]
<<<<<<< HEAD
=======
        if "options" in validated_data:
            instance.options = validated_data["options"]
>>>>>>> 9d2747d9
        instance.save()
        return instance<|MERGE_RESOLUTION|>--- conflicted
+++ resolved
@@ -2,16 +2,11 @@
 from .models import Category, Product
 
 
-<<<<<<< HEAD
-class CategorySerializer(serializers.ModelSerializer):
-    # 읽기용: model 객체의 attribute `parent_id`를 그대로 노출 (source 지정 X)
-=======
 # =========================
 # Categories
 # =========================
 class CategorySerializer(serializers.ModelSerializer):
     # 읽기용: parent_id 그대로 노출 (source 지정 X)
->>>>>>> 9d2747d9
     parent_id = serializers.IntegerField(read_only=True)
 
     class Meta:
@@ -20,11 +15,7 @@
 
 
 class CategoryWriteSerializer(serializers.ModelSerializer):
-<<<<<<< HEAD
-    # 쓰기용: 숫자 parent_id로 받기
-=======
     # 쓰기용: 숫자 parent_id로 입력받기 (선택값)
->>>>>>> 9d2747d9
     parent_id = serializers.IntegerField(required=False, allow_null=True)
 
     class Meta:
@@ -79,24 +70,14 @@
         return CategoryNodeSerializer(qs, many=True).data
 
 
-<<<<<<< HEAD
-# (참고) ProductSerializer는 그대로 사용하시던 버전 쓰시면 됩니다.
-=======
 # =========================
 # Products
 # =========================
->>>>>>> 9d2747d9
 class ProductSerializer(serializers.ModelSerializer):
     class Meta:
         model = Product
         fields = ["product_id", "name", "description", "price", "category", "is_active", "created_at"]
 
-<<<<<<< HEAD
-class ProductReadSerializer(serializers.ModelSerializer):
-    # 외부로는 category_id를 숫자로 노출 (주의: source 지정 X)
-    category_id = serializers.IntegerField(read_only=True)
-    category_name = serializers.CharField(source="category.name", read_only=True)
-=======
 
 class ProductReadSerializer(serializers.ModelSerializer):
     # 외부로는 category_id 숫자로 노출 (source 지정 X)
@@ -104,21 +85,11 @@
     category_name = serializers.CharField(source="category.name", read_only=True)
     # 옵션은 없으면 []로 내려줌
     options = serializers.SerializerMethodField()
->>>>>>> 9d2747d9
 
     class Meta:
         model = Product
         fields = [
             "product_id", "name", "description", "price",
-<<<<<<< HEAD
-            "category_id", "category_name", "is_active", "created_at"
-        ]
-
-class ProductWriteSerializer(serializers.ModelSerializer):
-    # 입력은 category_id 숫자로 받음
-    category_id = serializers.IntegerField(required=False, allow_null=True)
-    price = serializers.IntegerField(min_value=0)
-=======
             "category_id", "category_name", "is_active", "created_at", "options",
         ]
 
@@ -132,16 +103,11 @@
     price = serializers.IntegerField(min_value=0)
     # 옵션은 선택값 (없으면 [])
     options = serializers.JSONField(required=False, default=list)
->>>>>>> 9d2747d9
 
     class Meta:
         model = Product
         # model 필드엔 category가 있지만, 입력은 category_id로 받는다
-<<<<<<< HEAD
-        fields = ["name", "description", "price", "category_id", "is_active"]
-=======
         fields = ["name", "description", "price", "category_id", "is_active", "options"]
->>>>>>> 9d2747d9
 
     def validate_category_id(self, value):
         if value is None:
@@ -151,23 +117,15 @@
         return value
 
     def create(self, validated_data):
-<<<<<<< HEAD
-        category_id = validated_data.pop("category_id", None)
-        obj = Product(**validated_data)
-=======
         # category_id 매핑
         category_id = validated_data.pop("category_id", None)
         obj = Product(**validated_data)  # options 포함해 자동 반영
->>>>>>> 9d2747d9
         obj.category_id = category_id
         obj.save()
         return obj
 
     def update(self, instance, validated_data):
-<<<<<<< HEAD
-=======
         # 부분 수정 + category_id/옵션 반영
->>>>>>> 9d2747d9
         if "name" in validated_data:
             instance.name = validated_data["name"]
         if "description" in validated_data:
@@ -178,10 +136,7 @@
             instance.is_active = validated_data["is_active"]
         if "category_id" in validated_data:
             instance.category_id = validated_data["category_id"]
-<<<<<<< HEAD
-=======
         if "options" in validated_data:
             instance.options = validated_data["options"]
->>>>>>> 9d2747d9
         instance.save()
         return instance