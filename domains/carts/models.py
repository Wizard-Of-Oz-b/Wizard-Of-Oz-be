--- conflicted
+++ resolved
@@ -40,14 +40,12 @@
             models.Index(fields=["user"]),
             models.Index(fields=["expires_at"]),
         ]
-<<<<<<< HEAD
 
-=======
         # 한 유저 1카트 정책 강제
         constraints = [
             models.UniqueConstraint(fields=["user"], name="uq_user_single_cart")
         ]
->>>>>>> 8e4945a8
+
 
     def __str__(self) -> str:  # pragma: no cover
         return f"Cart({self.pk}) of {self.user_id}"
